--- conflicted
+++ resolved
@@ -441,13 +441,8 @@
         String suggestAction = SuggestAction.NAME + "[s]";
         interceptTransportActions(suggestAction);
 
-<<<<<<< HEAD
-        SuggestRequest suggestRequest = new SuggestRequest(randomIndicesOrAliases());
+        SuggestRequest suggestRequest = new SuggestRequest(randomIndicesOrAliases()).suggest(new SuggestBuilder());
         internalCluster().coordOnlyNodeClient().suggest(suggestRequest).actionGet();
-=======
-        SuggestRequest suggestRequest = new SuggestRequest(randomIndicesOrAliases()).suggest(new SuggestBuilder());
-        internalCluster().clientNodeClient().suggest(suggestRequest).actionGet();
->>>>>>> 4ac4f3c8
 
         clearInterceptedActions();
         assertSameIndices(suggestRequest, suggestAction);
@@ -464,54 +459,6 @@
         assertSameIndices(validateQueryRequest, validateQueryShardAction);
     }
 
-<<<<<<< HEAD
-    public void testPercolate() {
-        String percolateShardAction = PercolateAction.NAME + "[s]";
-        interceptTransportActions(percolateShardAction);
-
-        client().prepareIndex("test-get", "type", "1").setSource("field","value").get();
-
-        PercolateRequest percolateRequest = new PercolateRequest().indices(randomIndicesOrAliases()).documentType("type");
-        if (randomBoolean()) {
-            percolateRequest.getRequest(new GetRequest("test-get", "type", "1"));
-        } else {
-            percolateRequest.source("\"field\":\"value\"");
-        }
-        internalCluster().coordOnlyNodeClient().percolate(percolateRequest).actionGet();
-
-        clearInterceptedActions();
-        assertSameIndices(percolateRequest, percolateShardAction);
-    }
-
-    public void testMultiPercolate() {
-        String multiPercolateShardAction = MultiPercolateAction.NAME + "[shard][s]";
-        interceptTransportActions(multiPercolateShardAction);
-
-        client().prepareIndex("test-get", "type", "1").setSource("field", "value").get();
-
-        MultiPercolateRequest multiPercolateRequest = new MultiPercolateRequest();
-        List<String> indices = new ArrayList<>();
-        int numRequests = iterations(1, 30);
-        for (int i = 0; i < numRequests; i++) {
-            String[] indicesOrAliases = randomIndicesOrAliases();
-            Collections.addAll(indices, indicesOrAliases);
-            PercolateRequest percolateRequest = new PercolateRequest().indices(indicesOrAliases).documentType("type");
-            if (randomBoolean()) {
-                percolateRequest.getRequest(new GetRequest("test-get", "type", "1"));
-            } else {
-                percolateRequest.source("\"field\":\"value\"");
-            }
-            multiPercolateRequest.add(percolateRequest);
-        }
-
-        internalCluster().coordOnlyNodeClient().multiPercolate(multiPercolateRequest).actionGet();
-
-        clearInterceptedActions();
-        assertIndicesSubset(indices, multiPercolateShardAction);
-    }
-
-=======
->>>>>>> 4ac4f3c8
     public void testOpenIndex() {
         interceptTransportActions(OpenIndexAction.NAME);
 
